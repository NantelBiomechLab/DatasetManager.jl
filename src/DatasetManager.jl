module DatasetManager

using Glob

export DataSubset, TrialConditions, Trial, DuplicateSourceError, Segment, SegmentResult,
    AbstractSource

<<<<<<< HEAD
export findtrials, readsource, readsegment, sourcepath, trial, subject, conditions
=======
export findtrials, readsource, readsegment, sourcepath
>>>>>>> 39323848

include("source.jl")
include("trial.jl")
include("segment.jl")

end<|MERGE_RESOLUTION|>--- conflicted
+++ resolved
@@ -5,11 +5,8 @@
 export DataSubset, TrialConditions, Trial, DuplicateSourceError, Segment, SegmentResult,
     AbstractSource
 
-<<<<<<< HEAD
 export findtrials, readsource, readsegment, sourcepath, trial, subject, conditions
-=======
-export findtrials, readsource, readsegment, sourcepath
->>>>>>> 39323848
+
 
 include("source.jl")
 include("trial.jl")
